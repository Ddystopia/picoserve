//! Static files and directories

use core::fmt;

use crate::{
    io::{Read, Write},
    request::Path,
    routing::{PathRouter, RequestHandler},
    ResponseSent,
};

use super::{status, HeadersIter, IntoResponse};

#[derive(Clone, PartialEq, Eq)]
struct ETag([u8; 20]);

impl fmt::Debug for ETag {
    fn fmt(&self, f: &mut fmt::Formatter<'_>) -> fmt::Result {
        write!(f, "ETag({self})")
    }
}

impl fmt::Display for ETag {
    fn fmt(&self, f: &mut fmt::Formatter<'_>) -> fmt::Result {
        for b in self.0 {
            write!(f, "{b:02x}")?;
        }

        Ok(())
    }
}

impl<'a> PartialEq<&'a str> for ETag {
    fn eq(&self, other: &&str) -> bool {
        fn decode_hex_nibble(c: Option<char>) -> Option<u8> {
            u8::from_str_radix(c?.encode_utf8(&mut [0; 4]), 16).ok()
        }

        let mut chars = other.chars();

        for b in self.0 {
            let Some(c0) = decode_hex_nibble(chars.next()) else {
                return false;
            };
            let Some(c1) = decode_hex_nibble(chars.next()) else {
                return false;
            };

            let c = 0x10 * c0 + c1;

            if b != c {
                return false;
            }
        }

        true
    }
}

impl super::HeadersIter for ETag {
    async fn for_each_header<F: super::ForEachHeader>(
        self,
        mut f: F,
    ) -> Result<F::Output, F::Error> {
        f.call("ETag", self).await?;
        f.finalize().await
    }
}

/// [RequestHandler] that serves a single file.
#[derive(Debug, Clone)]
pub struct File<H: HeadersIter + 'static> {
    content_type: &'static str,
    body: &'static [u8],
    etag: ETag,
    headers: Option<H>,
}

impl<H: HeadersIter> File<H> {
    pub const fn with_content_type(content_type: &'static str, body: &'static [u8]) -> Self {
        Self {
            content_type,
            body,
            etag: ETag(const_sha1::sha1(body).as_bytes()),
            headers: None
        }
    }

    pub const fn with_content_type_and_headers(content_type: &'static str, body: &'static [u8], headers: H) -> Self {
        Self {
            content_type,
            body,
            etag: ETag(const_sha1::sha1(body).as_bytes()),
            headers: Some(headers)
        }
    }

    pub const fn html(body: &'static str) -> Self {
        Self::with_content_type("text/html; charset=utf-8", body.as_bytes())
    }

    pub const fn css(body: &'static str) -> Self {
        Self::with_content_type("text/css", body.as_bytes())
    }

    pub const fn javascript(body: &'static str) -> Self {
        Self::with_content_type("application/javascript; charset=utf-8", body.as_bytes())
    }

    /// Convert into a [super::Response] with a status code of "OK"
    pub fn into_response(mut self) -> super::Response<impl super::HeadersIter, impl super::Body> {
        let etag = self.etag.clone();
        let headers = self.headers.take();
        super::Response::ok(self)
            .with_headers(headers)
            .with_headers(etag)
    }
}

<<<<<<< HEAD
impl<State, PathParameters> crate::routing::RequestHandler<State, PathParameters> for File {
    async fn call_request_handler<R: Read, W: super::ResponseWriter<Error = R::Error>>(
=======
impl<State, PathParameters, H: HeadersIter + Clone> crate::routing::RequestHandler<State, PathParameters> for File<H> {
    async fn call_request_handler<W: super::ResponseWriter>(
>>>>>>> 14ebac55
        &self,
        _state: &State,
        _path_parameters: PathParameters,
        request: crate::request::Request<'_, R>,
        response_writer: W,
    ) -> Result<ResponseSent, W::Error> {
        if let Some(if_none_match) = request.parts.headers().get("If-None-Match") {
            if if_none_match
                .split(',')
                .map(str::trim)
                .any(|etag| self.etag == etag)
            {
                return response_writer
                    .write_response(
                        request.body.finalize().await?,
                        super::Response {
                            status_code: status::NOT_MODIFIED,
                            headers: self.etag.clone(),
                            body: super::NoBody,
                        },
                    )
                    .await;
            }
        }

        self.clone()
            .write_to(request.body.finalize().await?, response_writer)
            .await
    }
}

impl<H: HeadersIter> super::Content for File<H> {
    fn content_type(&self) -> &'static str {
        self.content_type
    }

    fn content_length(&self) -> usize {
        self.body.len()
    }

    async fn write_content<R: Read, W: Write>(
        self,
        _connection: super::Connection<'_, R>,
        mut writer: W,
    ) -> Result<(), W::Error> {
        writer.write_all(self.body).await
    }
}

<<<<<<< HEAD
impl super::IntoResponse for File {
    async fn write_to<R: Read, W: super::ResponseWriter<Error = R::Error>>(
=======
impl<H: HeadersIter> super::IntoResponse for File<H> {
    async fn write_to<W: super::ResponseWriter>(
>>>>>>> 14ebac55
        self,
        connection: super::Connection<'_, R>,
        response_writer: W,
    ) -> Result<ResponseSent, W::Error> {
        response_writer
            .write_response(connection, self.into_response())
            .await
    }
}

impl<H: HeadersIter> core::future::IntoFuture for File<H> {
    type Output = Self;
    type IntoFuture = core::future::Ready<Self>;

    fn into_future(self) -> Self::IntoFuture {
        core::future::ready(self)
    }
}

/// [PathRouter] that serves a single file.
#[derive(Debug, Default)]
pub struct Directory<H: HeadersIter + 'static> {
    pub files: &'static [(&'static str, File<H>)],
    pub sub_directories: &'static [(&'static str, Directory<H>)],
}

impl<H: HeadersIter> Directory<H> {
    fn matching_file(&self, path: crate::request::Path) -> Option<&File<H>> {
        for (name, file) in self.files.iter() {
            if let Some(crate::request::Path(crate::url_encoded::UrlEncodedString(""))) =
                path.strip_slash_and_prefix(name)
            {
                return Some(file);
            } else {
                continue;
            }
        }

        for (name, sub_directory) in self.sub_directories.iter() {
            if let Some(path) = path.strip_slash_and_prefix(name) {
                return sub_directory.matching_file(path);
            } else {
                continue;
            }
        }

        None
    }
}

<<<<<<< HEAD
impl<State, CurrentPathParameters> PathRouter<State, CurrentPathParameters> for Directory {
    async fn call_path_router<R: Read, W: super::ResponseWriter<Error = R::Error>>(
=======
impl<State, CurrentPathParameters, H: HeadersIter + Clone> PathRouter<State, CurrentPathParameters> for Directory<H> {
    async fn call_path_router<W: super::ResponseWriter>(
>>>>>>> 14ebac55
        &self,
        state: &State,
        current_path_parameters: CurrentPathParameters,
        path: Path<'_>,
        request: crate::request::Request<'_, R>,
        response_writer: W,
    ) -> Result<ResponseSent, W::Error> {
        if !request.parts.method().eq_ignore_ascii_case("get") {
            return crate::routing::MethodNotAllowed
                .call_request_handler(state, current_path_parameters, request, response_writer)
                .await;
        }

        if let Some(file) = self.matching_file(path) {
            file.call_request_handler(state, current_path_parameters, request, response_writer)
                .await
        } else {
            crate::routing::NotFound
                .call_path_router(
                    state,
                    current_path_parameters,
                    path,
                    request,
                    response_writer,
                )
                .await
        }
    }
}<|MERGE_RESOLUTION|>--- conflicted
+++ resolved
@@ -117,13 +117,8 @@
     }
 }
 
-<<<<<<< HEAD
-impl<State, PathParameters> crate::routing::RequestHandler<State, PathParameters> for File {
+impl<State, PathParameters, H: HeadersIter + Clone> crate::routing::RequestHandler<State, PathParameters> for File<H> {
     async fn call_request_handler<R: Read, W: super::ResponseWriter<Error = R::Error>>(
-=======
-impl<State, PathParameters, H: HeadersIter + Clone> crate::routing::RequestHandler<State, PathParameters> for File<H> {
-    async fn call_request_handler<W: super::ResponseWriter>(
->>>>>>> 14ebac55
         &self,
         _state: &State,
         _path_parameters: PathParameters,
@@ -173,13 +168,8 @@
     }
 }
 
-<<<<<<< HEAD
-impl super::IntoResponse for File {
+impl<H: HeadersIter> super::IntoResponse for File<H> {
     async fn write_to<R: Read, W: super::ResponseWriter<Error = R::Error>>(
-=======
-impl<H: HeadersIter> super::IntoResponse for File<H> {
-    async fn write_to<W: super::ResponseWriter>(
->>>>>>> 14ebac55
         self,
         connection: super::Connection<'_, R>,
         response_writer: W,
@@ -230,13 +220,8 @@
     }
 }
 
-<<<<<<< HEAD
-impl<State, CurrentPathParameters> PathRouter<State, CurrentPathParameters> for Directory {
+impl<State, CurrentPathParameters, H: HeadersIter + Clone> PathRouter<State, CurrentPathParameters> for Directory<H> {
     async fn call_path_router<R: Read, W: super::ResponseWriter<Error = R::Error>>(
-=======
-impl<State, CurrentPathParameters, H: HeadersIter + Clone> PathRouter<State, CurrentPathParameters> for Directory<H> {
-    async fn call_path_router<W: super::ResponseWriter>(
->>>>>>> 14ebac55
         &self,
         state: &State,
         current_path_parameters: CurrentPathParameters,
@@ -265,4 +250,4 @@
                 .await
         }
     }
-}+}
