//! Static files and directories

use core::fmt;

use crate::{
    io::{Read, Write},
    request::Path,
    routing::{PathRouter, RequestHandler},
    ResponseSent,
};

use super::{status, HeadersIter, IntoResponse};

#[derive(Clone, PartialEq, Eq)]
struct ETag([u8; 20]);

impl fmt::Debug for ETag {
    fn fmt(&self, f: &mut fmt::Formatter<'_>) -> fmt::Result {
        write!(f, "ETag({self})")
    }
}

impl fmt::Display for ETag {
    fn fmt(&self, f: &mut fmt::Formatter<'_>) -> fmt::Result {
        for b in self.0 {
            write!(f, "{b:02x}")?;
        }

        Ok(())
    }
}

impl<'a> PartialEq<&'a str> for ETag {
    fn eq(&self, other: &&str) -> bool {
        fn decode_hex_nibble(c: Option<char>) -> Option<u8> {
            u8::from_str_radix(c?.encode_utf8(&mut [0; 4]), 16).ok()
        }

        let mut chars = other.chars();

        for b in self.0 {
            let Some(c0) = decode_hex_nibble(chars.next()) else {
                return false;
            };
            let Some(c1) = decode_hex_nibble(chars.next()) else {
                return false;
            };

            let c = 0x10 * c0 + c1;

            if b != c {
                return false;
            }
        }

        true
    }
}

impl super::HeadersIter for ETag {
    async fn for_each_header<F: super::ForEachHeader>(
        self,
        mut f: F,
    ) -> Result<F::Output, F::Error> {
        f.call("ETag", self).await?;
        f.finalize().await
    }
}

/// [RequestHandler] that serves a single file.
#[derive(Debug, Clone)]
pub struct File<H: HeadersIter + 'static> {
    content_type: &'static str,
    body: &'static [u8],
    etag: ETag,
    headers: Option<H>,
}

impl<H: HeadersIter> File<H> {
    pub const fn with_content_type(content_type: &'static str, body: &'static [u8]) -> Self {
        Self {
            content_type,
            body,
            etag: ETag(const_sha1::sha1(body).as_bytes()),
            headers: None
        }
    }

    pub const fn with_content_type_and_headers(content_type: &'static str, body: &'static [u8], headers: H) -> Self {
        Self {
            content_type,
            body,
            etag: ETag(const_sha1::sha1(body).as_bytes()),
            headers: Some(headers)
        }
    }

    pub const fn html(body: &'static str) -> Self {
        Self::with_content_type("text/html; charset=utf-8", body.as_bytes())
    }

    pub const fn css(body: &'static str) -> Self {
        Self::with_content_type("text/css", body.as_bytes())
    }

    pub const fn javascript(body: &'static str) -> Self {
        Self::with_content_type("application/javascript; charset=utf-8", body.as_bytes())
    }

    /// Convert into a [super::Response] with a status code of "OK"
    pub fn into_response(mut self) -> super::Response<impl super::HeadersIter, impl super::Body> {
        let etag = self.etag.clone();
        let headers = self.headers.take();
        super::Response::ok(self)
            .with_headers(headers)
            .with_headers(etag)
    }
}

<<<<<<< HEAD
impl<State, PathParameters, H: HeadersIter + Clone> crate::routing::RequestHandler<State, PathParameters> for File<H> {
    async fn call_request_handler<W: super::ResponseWriter>(
=======
impl<State, PathParameters> crate::routing::RequestHandler<State, PathParameters> for File {
    async fn call_request_handler<R: Read, W: super::ResponseWriter<Error = R::Error>>(
>>>>>>> 9ddcbf04
        &self,
        _state: &State,
        _path_parameters: PathParameters,
        request: crate::request::Request<'_, R>,
        response_writer: W,
    ) -> Result<ResponseSent, W::Error> {
        if let Some(if_none_match) = request.parts.headers().get("If-None-Match") {
            if if_none_match
                .split(',')
                .map(str::trim)
                .any(|etag| self.etag == etag)
            {
                return response_writer
                    .write_response(
                        request.body.finalize().await?,
                        super::Response {
                            status_code: status::NOT_MODIFIED,
                            headers: self.etag.clone(),
                            body: super::NoBody,
                        },
                    )
                    .await;
            }
        }

        self.clone()
            .write_to(request.body.finalize().await?, response_writer)
            .await
    }
}

impl<H: HeadersIter> super::Content for File<H> {
    fn content_type(&self) -> &'static str {
        self.content_type
    }

    fn content_length(&self) -> usize {
        self.body.len()
    }

    async fn write_content<R: Read, W: Write>(
        self,
        _connection: super::Connection<'_, R>,
        mut writer: W,
    ) -> Result<(), W::Error> {
        writer.write_all(self.body).await
    }
}

<<<<<<< HEAD
impl<H: HeadersIter> super::IntoResponse for File<H> {
    async fn write_to<W: super::ResponseWriter>(
=======
impl super::IntoResponse for File {
    async fn write_to<R: Read, W: super::ResponseWriter<Error = R::Error>>(
>>>>>>> 9ddcbf04
        self,
        connection: super::Connection<'_, R>,
        response_writer: W,
    ) -> Result<ResponseSent, W::Error> {
        response_writer
            .write_response(connection, self.into_response())
            .await
    }
}

impl<H: HeadersIter> core::future::IntoFuture for File<H> {
    type Output = Self;
    type IntoFuture = core::future::Ready<Self>;

    fn into_future(self) -> Self::IntoFuture {
        core::future::ready(self)
    }
}

/// [PathRouter] that serves a single file.
#[derive(Debug, Default)]
pub struct Directory<H: HeadersIter + 'static> {
    pub files: &'static [(&'static str, File<H>)],
    pub sub_directories: &'static [(&'static str, Directory<H>)],
}

impl<H: HeadersIter> Directory<H> {
    fn matching_file(&self, path: crate::request::Path) -> Option<&File<H>> {
        for (name, file) in self.files.iter() {
            if let Some(crate::request::Path(crate::url_encoded::UrlEncodedString(""))) =
                path.strip_slash_and_prefix(name)
            {
                return Some(file);
            } else {
                continue;
            }
        }

        for (name, sub_directory) in self.sub_directories.iter() {
            if let Some(path) = path.strip_slash_and_prefix(name) {
                return sub_directory.matching_file(path);
            } else {
                continue;
            }
        }

        None
    }
}

<<<<<<< HEAD
impl<State, CurrentPathParameters, H: HeadersIter + Clone> PathRouter<State, CurrentPathParameters> for Directory<H> {
    async fn call_path_router<W: super::ResponseWriter>(
=======
impl<State, CurrentPathParameters> PathRouter<State, CurrentPathParameters> for Directory {
    async fn call_path_router<R: Read, W: super::ResponseWriter<Error = R::Error>>(
>>>>>>> 9ddcbf04
        &self,
        state: &State,
        current_path_parameters: CurrentPathParameters,
        path: Path<'_>,
        request: crate::request::Request<'_, R>,
        response_writer: W,
    ) -> Result<ResponseSent, W::Error> {
        if !request.parts.method().eq_ignore_ascii_case("get") {
            return crate::routing::MethodNotAllowed
                .call_request_handler(state, current_path_parameters, request, response_writer)
                .await;
        }

        if let Some(file) = self.matching_file(path) {
            file.call_request_handler(state, current_path_parameters, request, response_writer)
                .await
        } else {
            crate::routing::NotFound
                .call_path_router(
                    state,
                    current_path_parameters,
                    path,
                    request,
                    response_writer,
                )
                .await
        }
    }
}<|MERGE_RESOLUTION|>--- conflicted
+++ resolved
@@ -117,13 +117,8 @@
     }
 }
 
-<<<<<<< HEAD
 impl<State, PathParameters, H: HeadersIter + Clone> crate::routing::RequestHandler<State, PathParameters> for File<H> {
     async fn call_request_handler<W: super::ResponseWriter>(
-=======
-impl<State, PathParameters> crate::routing::RequestHandler<State, PathParameters> for File {
-    async fn call_request_handler<R: Read, W: super::ResponseWriter<Error = R::Error>>(
->>>>>>> 9ddcbf04
         &self,
         _state: &State,
         _path_parameters: PathParameters,
@@ -173,13 +168,8 @@
     }
 }
 
-<<<<<<< HEAD
 impl<H: HeadersIter> super::IntoResponse for File<H> {
     async fn write_to<W: super::ResponseWriter>(
-=======
-impl super::IntoResponse for File {
-    async fn write_to<R: Read, W: super::ResponseWriter<Error = R::Error>>(
->>>>>>> 9ddcbf04
         self,
         connection: super::Connection<'_, R>,
         response_writer: W,
@@ -230,13 +220,8 @@
     }
 }
 
-<<<<<<< HEAD
 impl<State, CurrentPathParameters, H: HeadersIter + Clone> PathRouter<State, CurrentPathParameters> for Directory<H> {
     async fn call_path_router<W: super::ResponseWriter>(
-=======
-impl<State, CurrentPathParameters> PathRouter<State, CurrentPathParameters> for Directory {
-    async fn call_path_router<R: Read, W: super::ResponseWriter<Error = R::Error>>(
->>>>>>> 9ddcbf04
         &self,
         state: &State,
         current_path_parameters: CurrentPathParameters,
